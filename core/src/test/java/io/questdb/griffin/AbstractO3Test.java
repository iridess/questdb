--- conflicted
+++ resolved
@@ -329,33 +329,6 @@
         });
     }
 
-<<<<<<< HEAD
-=======
-    protected static void execute(@Nullable WorkerPool pool, O3Runnable runnable, CairoConfiguration configuration) throws Exception {
-        try (
-                final CairoEngine engine = new CairoEngine(configuration);
-                final SqlCompiler compiler = new SqlCompiler(engine);
-                final SqlExecutionContext sqlExecutionContext = new SqlExecutionContextImpl(engine, 1)
-        ) {
-            try {
-                if (pool != null) {
-                    pool.assignCleaner(Path.CLEANER);
-                    O3Utils.setupWorkerPool(pool, engine.getMessageBus());
-                    pool.start(LOG);
-                }
-
-                runnable.run(engine, compiler, sqlExecutionContext);
-                Assert.assertEquals(0, engine.getBusyWriterCount());
-                Assert.assertEquals(0, engine.getBusyReaderCount());
-            } finally {
-                if (pool != null) {
-                    pool.halt();
-                }
-            }
-        }
-    }
-
->>>>>>> 14122ddc
     protected static void assertXCountY(SqlCompiler compiler, SqlExecutionContext sqlExecutionContext) throws SqlException {
         TestUtils.assertSqlCursors(compiler, sqlExecutionContext, "select count() from x", "select count() from y", LOG);
         assertMaxTimestamp(compiler.getEngine(), compiler, sqlExecutionContext, "select max(ts) from y");
