# Comment or set to false to allow QuestDB to start even in the presence of config errors.
config.validation.strict=true

# number of worker threads shared across the application. Increasing this number will increase parallelism in the application at the expense of CPU resources
#shared.worker.count=2

# comma-delimited list of CPU ids, one per thread specified in "shared.worker.count". By default, threads have no CPU affinity
#shared.worker.affinity=

# toggle whether worker should stop on error
#shared.worker.haltOnError=false

################ HTTP settings ##################

# enable HTTP server
#http.enabled=true

# IP address and port of HTTP server
#http.net.bind.to=0.0.0.0:9000

#http.net.connection.limit=256
# Windows OS might have a limit on TCP backlog size. Typically Windows 10 has max of 200. This
# means that even if net.connection.limit is set over 200 it wont be possible to have this many
# concurrent connections. To overcome this limitation Windows has an unreliable hack, which you can
# exercise with this flag. Do only set it if you actively try to overcome limit you have already
# experienced. Read more about SOMAXCONN_HINT here https://docs.microsoft.com/en-us/windows/win32/api/winsock2/nf-winsock2-listen
#http.net.connection.hint=false

# idle connection timeout in millis
#http.net.connection.timeout=300000

#Amount of time in ms a connection can wait in the listen backlog queue before its refused. Connections will be aggressively removed from the backlog until the active connection limit is breached
#http.net.connection.queue.timeout=5000


# SO_SNDBUF value, -1 = OS default
#http.net.connection.sndbuf=2m

# SO_RCVBUF value, -1 = OS default
#http.net.connection.rcvbuf=2m

# size of receive buffer on application side
#http.receive.buffer.size=1m

# initial size of the connection pool
#http.connection.pool.initial.capacity=16

# initial size of the string pool shared by HttpHeaderParser and HttpMultipartContentParser
#http.connection.string.pool.capacity=128

# HeaderParser buffer size in bytes
#http.multipart.header.buffer.size=512

# how long code accumulates incoming data chunks for column and delimiter analysis
#http.multipart.idle.spin.count=10000

#http.request.header.buffer.size=64k

#http.worker.count=0
#http.worker.affinity=
#http.worker.haltOnError=false

# size of send data buffer
#http.send.buffer.size=2m

# name of index file
#http.static.index.file.name=index.html

# sets the clock to always return zero
#http.frozen.clock=false

#http.allow.deflate.before.send=false

## When you using SSH tunnel you might want to configure
## QuestDB HTTP server to switch to HTTP/1.0

## Set HTTP protocol version to HTTP/1.0
#http.version=HTTP/1.1
## Set server keep alive to 'false'. This will make server disconnect client after
## completion of each request
#http.server.keep.alive=true

## When in HTTP/1.0 mode keep alive values must be 0
#http.keep-alive.timeout=5
#http.keep-alive.max=10000

#http.static.public.directory=public

#http.text.date.adapter.pool.capacity=16
#http.text.json.cache.limit=16384
#http.text.json.cache.size=8192
#http.text.max.required.delimiter.stddev=0.1222d
#http.text.max.required.line.length.stddev=0.8
#http.text.metadata.string.pool.capacity=128
#http.text.roll.buffer.limit=8216576
#http.text.roll.buffer.size=1024
#http.text.analysis.max.lines=1000
#http.text.lexer.string.pool.capacity=64
#http.text.timestamp.adapter.pool.capacity=64
#http.text.utf8.sink.size=4096

#http.json.query.connection.check.frequency=1000000
#http.json.query.float.scale=4
#http.json.query.double.scale=12

# enables the query cache
#http.query.cache.enabled=true

# sets the number of blocks for the query cache. Cache capacity is number_of_blocks * number_of_rows
#http.query.cache.block.count=4

# sets the number of rows for the query cache. Cache capacity is number_of_blocks * number_of_rows
#http.query.cache.row.count=16

#http.security.readonly=false
#http.security.max.response.rows=Long.MAX_VALUE

# circuit breaker is a mechanism that interrupts query execution
# at present queries are interrupted when remote client disconnects or when execution takes too long
# and times out

# circuit breaker is designed to be invoke continuously in a tight loop
# the throttle is a number of pin cycles before abort conditions are tested
circuit.breaker.throttle=2000000

# buffer used by the circuit breaker to check the socket state, please do not change this value
# the reads \r\n from the input stream and discards it since some HTTP clients send this as a keep alive in between requests
circuit.breaker.buffer.size=32

# max execution time for read-only query in seconds, this can be a floating point value to specify 0.5s
# "insert" type of queries are not aborted unless they
# it is "insert as select", where select takes long time before producing rows for the insert
query.timeout.sec=60

## HTTP MIN settings
##
## Use this port to health check QuestDB instance when it isn't desired to log these health check requests. This is sort of /dev/null for monitoring

# http.min.enabled=true
# http.min.net.bind.to=0.0.0.0:9003

################ Cairo settings ##################

# directory for storing db tables and metadata. this directory is inside the server root directory provided at startup
#cairo.root=db

# how changes to table are flushed to disk upon commit - default: nosync. Choices: nosync, async (flush call schedules update, returns immediately), sync (waits for flush to complete)
#cairo.commit.mode=nosync

# number of types table creation or insertion will be attempted
#cairo.create.as.select.retry.count=5

# type of map uses. Options: 1. fast (speed at the expense of storage. this is the default option) 2. compact
#cairo.default.map.type=fast

# when true, symbol values will be cached on Java heap
#cairo.default.symbol.cache.flag=false

# when column type is SYMBOL this parameter specifies approximate capacity for symbol map.
# It should be equal to number of unique symbol values stored in the table and getting this
# value badly wrong will cause performance degradation. Must be power of 2
#cairo.default.symbol.capacity=256

# number of attempts to open files
#cairo.file.operation.retry.count=30

# how often the writer maintenance job gets run,  in milliseconds
#cairo.idle.check.interval=300000

# defines frequency with which the reader pool checks for inactive readers. In milliseconds
#cairo.inactive.reader.ttl=-10000

# defines frequency with which the writer pool checks for inactive readers. In milliseconds
#cairo.inactive.writer.ttl=-10000

# approximation of number of rows for single index key, must be power of 2
#cairo.index.value.block.size=256

# number of attempts to open swap file
#cairo.max.swap.file.count=30

# file permission for new directories
#cairo.mkdir.mode=509

# minimum number of rows before allowing use of parallel indexation
#cairo.parallel.index.threshold=100000

# number of attempts to get TableReader
#cairo.reader.pool.max.segments=5

# timeout when attempting to get BitmapIndexReaders. In microsecond
#cairo.spin.lock.timeout=1000000

# sets size of the CharacterStore
#cairo.character.store.capacity=1024

# Sets size of the CharacterSequence pool
#cairo.character.store.sequence.pool.capacity=64

# sets size of the Column pool in the SqlCompiler
#cairo.column.pool.capacity=4096

# load factor for CompactMaps
#cairo.compact.map.load.factor=0.7

# size of the ExpressionNode pool in SqlCompiler
#cairo.expression.pool.capacity=8192

# load factor for all FastMaps
#cairo.fast.map.load.factor=0.5

# size of the JoinContext pool in SqlCompiler
#cairo.sql.join.context.pool.capacity=64

# size of FloatingSequence pool in GenericLexer
#cairo.lexer.pool.capacity=2048

# sets the Key capacity in FastMap and CompactMap
#cairo.sql.map.key.capacity=2048 * 1024

# number of map resizes in FastMap and CompactMap before a resource limit exception is thrown, each resize doubles the previous size
#cairo.sql.map.max.resizes=2^31

# memory page size for FastMap and CompactMap
#cairo.sql.map.page.size=4m

# memory max pages for CompactMap
#cairo.sql.map.max.pages=2^31

# sets the size of the QueryModel pool in the SqlCompiler
#cairo.model.pool.capacity=1024

# sets the maximum allowed negative value used in LIMIT clause in queries with filters
#cairo.sql.max.negative.limit=10000

# sets the memory page size for storing keys in LongTreeChain
#cairo.sql.sort.key.page.size=4m

# max number of pages for storing keys in LongTreeChain before a resource limit exception is thrown
# cairo.sql.sort.key.max.pages=2^31

# sets the memory page size and max pages for storing values in LongTreeChain
#cairo.sql.sort.light.value.page.size=1048576
#cairo.sql.sort.light.value.max.pages=2^31

# sets the memory page size and max pages of the slave chain in full hash joins
#cairo.sql.hash.join.value.page.size=16777216
#cairo.sql.hash.join.value.max.pages=2^31

# sets the initial capacity for row id list used for latest by
#cairo.sql.latest.by.row.count=1000

# sets the memory page size and max pages of the slave chain in light hash joins
#cairo.sql.hash.join.light.value.page.size=1048576
#cairo.sql.hash.join.light.value.max.pages=2^31

# sets memory page size and max pages of file storing values in SortedRecordCursorFactory
#cairo.sql.sort.value.page.size=16777216
#cairo.sql.sort.value.max.pages=2^31

# latch await timeout in nanoseconds for stealing indexing work from other threads
#cairo.work.steal.timeout.nanos=10000

# whether parallel indexation is allowed. Works in conjunction with cairo.parallel.index.threshold
#cairo.parallel.indexing.enabled=true

# memory page size for JoinMetadata file
#cairo.sql.join.metadata.page.size=16384

# number of map resizes in JoinMetadata before a resource limit exception is thrown, each resize doubles the previous size
#cairo.sql.join.metadata.max.resizes=2^31

# size of  AnalyticColumn pool in SqlParser
#cairo.sql.analytic.column.pool.capacity=64

# size of  CreateTableModel pool in SqlParser
#cairo.sql.create.table.model.pool.capacity=16

# size of  ColumnCastModel pool in SqlParser
#cairo.sql.column.cast.model.pool.capacity=16

# size of  RenameTableModel pool in SqlParser
#cairo.sql.rename.table.model.pool.capacity=16

# size of  WithClauseModel pool in SqlParser
#cairo.sql.with.clause.model.pool.capacity=128

# size of  InsertModel pool in SqlParser
#cairo.sql.insert.model.pool.capacity=64

# size of  CopyModel pool in SqlParser
#cairo.sql.copy.model.pool.capacity=32

# size of buffer used when copying tables
#cairo.sql.copy.buffer.size=2m

# cairo.sql.double.cast.scale=12
#cairo.sql.float.cast.scale=4

# name of file with user's set of date and timestamp formats
#cairo.sql.copy.formats.file=/text_loader.json

# input root directory, where copy command reads files from
#cairo.sql.copy.root=null

# output root directory for backups
#cairo.sql.backup.root=null

# date format for backup directory
#cairo.sql.backup.dir.datetime.format=yyyy-MM-dd

# name of temp directory used during backup
#cairo.sql.backup.dir.tmp.name=tmp

# permission used when creating backup directories
#cairo.sql.backup.mkdir.mode=509

# sample by index query page size - max values returned in single scan
# 0 means to use symbol block capacity
# cairo.sql.sampleby.page.size=0

# sets the minimum number of rows in page frames used in SQL queries
#cairo.sql.page.frame.min.rows=1000

# sets the maximum number of rows in page frames used in SQL queries
#cairo.sql.page.frame.max.rows=1000000

# sets the memory page size and max number of pages for memory used by rnd functions
# currently rnd_str() and rnd_symbol(), this could extend to other rnd functions in the future
#cairo.rnd.memory.page.size=8K
#cairo.rnd.memory.max.pages=128

# SQL JIT compiler mode. Options:
# 1. on (enable JIT and use vector instructions when possible)
# 2. scalar (enable JIT and use scalar instructions only)
# 3. off (disable JIT; default value)
# Note: SQL JIT compiler is a beta feature.
#cairo.sql.jit.mode=off

# sets the memory page size and max pages for storing IR for JIT compilation
#cairo.sql.jit.ir.memory.page.size=8K
#cairo.sql.jit.ir.memory.max.pages=8

# sets the memory page size and max pages for storing bind variable values for JIT compiled filter
#cairo.sql.jit.bind.vars.memory.page.size=4K
#cairo.sql.jit.bind.vars.memory.max.pages=8

# sets minimum number of rows to shrink filtered rows memory after query execution
#cairo.sql.jit.rows.threshold=1M

# sets minimum cache size to shrink page address cache after query execution
#cairo.sql.jit.page.address.cache.threshold=1M

# sets debug flag for JIT compilation; when enabled, assembly will be printed into stdout
#cairo.sql.jit.debug.enabled=false

#cairo.date.locale=en

# Maximum number of uncommitted rows in TCP ILP
#cairo.max.uncommitted.rows=500000
# Expected maximum time lag for out-of-order rows in milliseconds
#cairo.commit.lag=300000

# Memory page size per column for O3 operations. Please be aware O3 will use 2x of this RAM per column
#cairo.o3.column.memory.size=16M

# Number of partition expected on average, initial value for purge allocation job, extended in runtime automatically
#cairo.o3.partition.purge.list.initial.capacity=1

# mmap sliding page size that TableWriter uses to append data for each column
#cairo.writer.data.append.page.size=16M

# mmap page size for mapping small files, such as _txn, _todo and _meta
# the default value is OS page size (4k Linux, 64K windows, 16k OSX M1)
# if you override this value it will be rounded to the nearest (greater) multiple of OS page size
#cairo.writer.misc.append.page.size=4k

# mmap page size for appending index key data; key data is number of distinct symbol values times 4 bytes
#cairo.writer.data.index.key.append.page.size=512k

# mmap page size for appending value data; value data are rowids, e.g. number of rows in partition times 8 bytes
#cairo.writer.data.index.value.append.page.size=16M

# Maximum wait timeout on ALTER TABLE SQL from REST, PgWire interfaces when statement execution is ASYNCHRONOUS
#cairo.writer.alter.busy.wait.timeout.micro=500000

# Row count to check writer command queue after on busy writing (e.g. tick after X rows written)
#cairo.writer.tick.rows.count=1024

# Maximum writer ALTER TABLE and replication command capacity. Shared between all the tables
#cairo.writer.command.queue.capacity=32

# Maximum flush query cache command queue capacity
#cairo.query.cache.event.queue.capacity=4

<<<<<<< HEAD
################ Parallel SQL execution ################

# Dispatch queue should be large enough to process multiple concurrent SQL statements.
#cairo.page.frame.dispatch.queue.capacity=64

# Shard reduce queue contention between SQL statements that are executed concurrently.
#cairo.page.frame.shard.count=16

# Reduce queue is used for data processing and should be large enough to supply tasks for worker threads (shared worked pool).
#cairo.page.frame.reduce.queue.capacity=256

# Initial row ID list capacity for each slot of the "reduce" queue. Larger values reduce memory allocation rate, but increase RSS size.
#cairo.page.frame.rowid.list.capacity=256

# Initial column list capacity for each slot of the "reduce" queue. Used by JIT-compiled filters.
#cairo.page.frame.column.list.capacity=16
=======
################ LINE settings ######################
#line.default.partition.by=DAY
>>>>>>> bfc48610

################ LINE UDP settings ##################

#line.udp.bind.to=0.0.0.0:9009
#line.udp.join=232.1.2.3
#line.udp.commit.rate=1000000
#line.udp.msg.buffer.size=2048
#line.udp.msg.count=10000
#line.udp.receive.buffer.size=8m
#line.udp.enabled=true
#line.udp.own.thread.affinity=-1
#line.udp.own.thread=false
#line.udp.unicast=false
#line.udp.commit.mode=nosync
#line.udp.timestamp=n

######################### LINE TCP settings ###############################
#line.tcp.enabled=true
#line.tcp.net.bind.to=0.0.0.0:9009
#line.tcp.net.connection.limit=10

# Windows OS might have a limit on TCP backlog size. Typically Windows 10 has max of 200. This
# means that even if net.connection.limit is set over 200 it wont be possible to have this many
# concurrent connections. To overcome this limitation Windows has an unreliable hack, which you can
# exercise with this flag. Do only set it if you actively try to overcome limit you have already
# experienced. Read more about SOMAXCONN_HINT here https://docs.microsoft.com/en-us/windows/win32/api/winsock2/nf-winsock2-listen
#line.tcp.net.connection.hint=false

# idle connection timeout in millis. 0 means there is no timeout.
#line.tcp.net.connection.timeout=0

#Amount of time in ms a connection can wait in the listen backlog queue before its refused. Connections will be aggressively removed from the backlog until the active connection limit is breached
#line.tcp.net.connection.queue.timeout=5000

# SO_RCVBUF value, -1 = OS default
#line.tcp.net.connection.rcvbuf=-1

#line.tcp.connection.pool.capacity=64
#line.tcp.timestamp=n

# TCP message buffer size
#line.tcp.msg.buffer.size=2048

# Max measurement size,
#line.tcp.max.measurement.size=2048

# Size of the queue between the IO jobs and the writer jobs, each queue entry represents a measurement
#line.tcp.writer.queue.capacity=128

# IO and writer job worker pool settings, 0 indicates the shared pool should be used
#line.tcp.writer.worker.count=0
#line.tcp.writer.worker.affinity=
#line.tcp.writer.worker.yield.threshold=10
#line.tcp.writer.worker.sleep.threshold=10000
#line.tcp.writer.halt.on.error=false

#line.tcp.io.worker.count=0
#line.tcp.io.worker.affinity=
#line.tcp.io.worker.yield.threshold=10
#line.tcp.io.worker.sleep.threshold=10000
#line.tcp.io.halt.on.error=false

# Commit lag fraction. Used to calculate commit interval for the table according to the following formula:
# commit_interval = commit_lag ∗ fraction
# The calculated commit interval defines how long uncommitted data will need to remain uncommitted.
#line.tcp.commit.interval.fraction=0.5
# Default commit interval in milliseconds. Used when no commit lag set for a table or the fraction is set to 0.
#line.tcp.commit.interval.default=2000

# Maximum amount of time in between maintenance jobs in milliseconds, these will commit uncommitted data
#line.tcp.maintenance.job.interval=30000
# Minimum amount of idle time before a table writer is released in milliseconds
#line.tcp.min.idle.ms.before.writer.release=30000

################ PG Wire settings ##################

#pg.enabled=true
#pg.net.bind.to=0.0.0.0:8812
#pg.net.connection.limit=10
# Windows OS might have a limit on TCP backlog size. Typically Windows 10 has max of 200. This
# means that even if active.connection.limit is set over 200 it wont be possible to have this many
# concurrent connections. To overcome this limitation Windows has an unreliable hack, which you can
# exercise with this flag. Do only set it if you actively try to overcome limit you have already
# experienced. Read more about SOMAXCONN_HINT here https://docs.microsoft.com/en-us/windows/win32/api/winsock2/nf-winsock2-listen
#pg.net.connection.hint=false

#pg.net.connection.timeout=300000

#Amount of time in ms a connection can wait in the listen backlog queue before its refused. Connections will be aggressively removed from the backlog until the active connection limit is breached
#pg.net.connection.queue.timeout=300000

# SO_RCVBUF value, -1 = OS default
#pg.net.connection.rcvbuf=-1

# SO_SNDBUF value, -1 = OS default
#pg.net.connection.sndbuf=-1

#pg.character.store.capacity=4096
#pg.character.store.pool.capacity=64
#pg.connection.pool.capacity=64
#pg.password=quest
#pg.user=admin
# Enables read-only mode for the pg wire protocol. In this mode data mutations queries are rejected.
#pg.security.readonly=false
# enables select query cache
#pg.select.cache.enabled=true
# sets the number of blocks for the select query cache. Cache capacity is number_of_blocks * number_of_rows
#pg.select.cache.block.count=16
# sets the number of rows for the select query cache. Cache capacity is number_of_blocks * number_of_rows
#pg.select.cache.row.count=16
# enables insert query cache
#pg.insert.cache.enabled=true
# sets the number of blocks for the insert query cache. Cache capacity is number_of_blocks * number_of_rows
#pg.insert.cache.block.count=8
# sets the number of rows for the insert query cache. Cache capacity is number_of_blocks * number_of_rows
#pg.insert.cache.row.count=8
#pg.max.blob.size.on.query=512k
#pg.recv.buffer.size=1M
#pg.send.buffer.size=1M
#pg.date.locale=en
#pg.worker.count=2
#pg.worker.affinity=-1,-1;
#pg.halt.on.error=false
#pg.daemon.pool=true
#pg.binary.param.count.capacity=2

################ Telemetry settings ##################

# Telemetry switch. Telemetry events are use to identify components of questdb that are being used. They never identify
# user not data stored in questdb. All events can be viewed via `select * from telemetry`. Switching telemetry off will
# stop all events from being collected and subsequent growth of `telemetry` table. After telemetry is switched off
# `telemetry` table cab be dropped.
#telemetry.enabled=true

# Capacity of the internal telemetry queue, which is the gateway of all telemetry events.
# This queue capacity does not require tweaking.
#telemetry.queue.capacity=512

# hides telemetry tables from `select * from tables()` output. As a result, telemetry tables
# will not be visible in the Web Console table view
#telemetry.hide.tables=true

################ Metrics settings ##################

#metrics.enabled=true<|MERGE_RESOLUTION|>--- conflicted
+++ resolved
@@ -393,7 +393,6 @@
 # Maximum flush query cache command queue capacity
 #cairo.query.cache.event.queue.capacity=4
 
-<<<<<<< HEAD
 ################ Parallel SQL execution ################
 
 # Dispatch queue should be large enough to process multiple concurrent SQL statements.
@@ -410,10 +409,9 @@
 
 # Initial column list capacity for each slot of the "reduce" queue. Used by JIT-compiled filters.
 #cairo.page.frame.column.list.capacity=16
-=======
+
 ################ LINE settings ######################
 #line.default.partition.by=DAY
->>>>>>> bfc48610
 
 ################ LINE UDP settings ##################
 
