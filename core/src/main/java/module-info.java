--- conflicted
+++ resolved
@@ -561,12 +561,8 @@
             io.questdb.griffin.engine.functions.catalogue.TableMetadataCursorFactory,
             io.questdb.griffin.engine.functions.catalogue.DumpMemoryUsageFunctionFactory,
             io.questdb.griffin.engine.functions.catalogue.DumpThreadStacksFunctionFactory,
-<<<<<<< HEAD
-
-=======
             io.questdb.griffin.engine.functions.catalogue.FlushQueryCacheFunctionFactory,
             
->>>>>>> 1ca6e401
 //            PostgreSQL advisory locks functions
             io.questdb.griffin.engine.functions.lock.AdvisoryUnlockAll,
 //                  concat()
