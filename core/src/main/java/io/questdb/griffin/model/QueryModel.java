--- conflicted
+++ resolved
@@ -126,11 +126,8 @@
     private IntList orderedJoinModels = orderedJoinModels2;
     private ExpressionNode limitLo;
     private ExpressionNode limitHi;
-<<<<<<< HEAD
     private ExpressionNode limitAdviceLo;
     private ExpressionNode limitAdviceHi;
-=======
->>>>>>> b9ec761b
     //simple flag to mark when limit x,y in current model (part of query) is already taken care of by existing factories e.g. LimitedSizeSortedLightRecordCursorFactory
     //and doesn't need to be enforced by LimitRecordCursor. We need it to detect whether current factory implements limit from this or inner query .
     private boolean isLimitImplemented;
@@ -500,7 +497,6 @@
         this.latestByType = latestByType;
     }
 
-<<<<<<< HEAD
     public ExpressionNode getLimitAdviceHi() {
         return limitAdviceHi;
     }
@@ -509,8 +505,6 @@
         return limitAdviceLo;
     }
 
-=======
->>>>>>> b9ec761b
     public ExpressionNode getLimitHi() {
         return limitHi;
     }
@@ -703,22 +697,6 @@
 
     public void setUnionModel(QueryModel unionModel) {
         this.unionModel = unionModel;
-    }
-
-    public ObjList<ExpressionNode> getUpdateExpressions() {
-        return updateSetColumns;
-    }
-
-    public ObjList<CharSequence> getUpdateTableColumnNames() {
-        return this.updateTableModel != null ? this.updateTableModel.getUpdateTableColumnNames() : updateTableColumnNames;
-    }
-
-    public IntList getUpdateTableColumnTypes() {
-        return this.updateTableModel != null ? this.updateTableModel.getUpdateTableColumnTypes() : updateTableColumnTypes;
-    }
-
-    public String getUpdateTableName() {
-        return updateTableName;
     }
 
     public void setUpdateTableName(String tableName) {
@@ -795,8 +773,6 @@
         return withClauseModel;
     }
 
-<<<<<<< HEAD
-=======
     public boolean isArtificialStar() {
         return artificialStar;
     }
@@ -805,7 +781,6 @@
         this.artificialStar = artificialStar;
     }
 
->>>>>>> b9ec761b
     public boolean isDistinct() {
         return distinct;
     }
@@ -937,14 +912,11 @@
         this.limitHi = hi;
     }
 
-<<<<<<< HEAD
     public void setLimitAdvice(ExpressionNode lo, ExpressionNode hi) {
         this.limitAdviceLo = lo;
         this.limitAdviceHi = hi;
     }
 
-=======
->>>>>>> b9ec761b
     public void setSampleBy(ExpressionNode sampleBy, ExpressionNode sampleByUnit) {
         this.sampleBy = sampleBy;
         this.sampleByUnit = sampleByUnit;
