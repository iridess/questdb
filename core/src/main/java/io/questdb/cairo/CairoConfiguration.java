/*******************************************************************************
 *     ___                  _   ____  ____
 *    / _ \ _   _  ___  ___| |_|  _ \| __ )
 *   | | | | | | |/ _ \/ __| __| | | |  _ \
 *   | |_| | |_| |  __/\__ \ |_| |_| | |_) |
 *    \__\_\\__,_|\___||___/\__|____/|____/
 *
 *  Copyright (c) 2014-2019 Appsicle
 *  Copyright (c) 2019-2022 QuestDB
 *
 *  Licensed under the Apache License, Version 2.0 (the "License");
 *  you may not use this file except in compliance with the License.
 *  You may obtain a copy of the License at
 *
 *  http://www.apache.org/licenses/LICENSE-2.0
 *
 *  Unless required by applicable law or agreed to in writing, software
 *  distributed under the License is distributed on an "AS IS" BASIS,
 *  WITHOUT WARRANTIES OR CONDITIONS OF ANY KIND, either express or implied.
 *  See the License for the specific language governing permissions and
 *  limitations under the License.
 *
 ******************************************************************************/

package io.questdb.cairo;

import io.questdb.BuildInformation;
import io.questdb.TelemetryConfiguration;
import io.questdb.cairo.sql.SqlExecutionCircuitBreakerConfiguration;
import io.questdb.cutlass.text.TextConfiguration;
import io.questdb.std.FilesFacade;
import io.questdb.std.NanosecondClock;
import io.questdb.std.NanosecondClockImpl;
import io.questdb.std.Rnd;
import io.questdb.std.datetime.DateFormat;
import io.questdb.std.datetime.DateLocale;
import io.questdb.std.datetime.microtime.MicrosecondClock;
import io.questdb.std.datetime.millitime.MillisecondClock;

public interface CairoConfiguration {

    long O_NONE = 0;
    long O_ASYNC = 0x40;
    long O_SYNC = 0x80;
    long O_DIRECT = 0x4000;

    ThreadLocal<Rnd> RANDOM = new ThreadLocal<>();

    boolean enableDevelopmentUpdates();

    boolean enableTestFactories();

    int getAnalyticColumnPoolCapacity();

    DateFormat getBackupDirTimestampFormat();

    int getBackupMkDirMode();

    // null disables backups
    CharSequence getBackupRoot();

    CharSequence getBackupTempDirName();

    int getBinaryEncodingMaxLength();

    int getBindVariablePoolSize();

    BuildInformation getBuildInformation();

    int getColumnCastModelPoolCapacity();

    int getColumnIndexerQueueCapacity();

    /**
     * Default commit lag in microseconds for new tables. This value
     * can be overridden with 'create table' statement.
     *
     * @return commit lag in microseconds
     */
    long getCommitLag();

    int getCommitMode();

    CharSequence getConfRoot(); // same as root/../conf

    CharSequence getSnapshotRoot(); // same as root/../snapshot

    /**
     * Returns database instance id. The instance id is used by the snapshot recovery mechanism:
     * on database start the id is compared with the id stored in a snapshot, if any. If the ids
     * are different, snapshot recovery is being triggered.
     *
     * @return instance id.
     */
    CharSequence getSnapshotInstanceId();

    /**
     * A flag to enable/disable snapshot recovery mechanism. Defaults to {@code true}.
     *
     * @return enable/disable snapshot recovery flag
     */
    boolean isSnapshotRecoveryEnabled();

    int getCopyPoolCapacity();

    int getCreateAsSelectRetryCount();

    int getCreateTableModelPoolCapacity();

    long getDataAppendPageSize();

    long getDataIndexKeyAppendPageSize();

    long getDataIndexValueAppendPageSize();

    long getDatabaseIdHi();

    long getDatabaseIdLo();

    CharSequence getDbDirectory(); // env['cairo.root'], defaults to db

    DateLocale getDefaultDateLocale();

    CharSequence getDefaultMapType();

    boolean getDefaultSymbolCacheFlag();

    int getDefaultSymbolCapacity();

    int getDoubleToStrCastScale();

    int getFileOperationRetryCount();

    FilesFacade getFilesFacade();

    int getPageFrameDispatchQueueCapacity();

    int getFloatToStrCastScale();

    int getGroupByMapCapacity();

    int getGroupByPoolCapacity();

    long getIdleCheckInterval();

    long getInactiveReaderTTL();

    long getInactiveWriterTTL();

    int getIndexValueBlockSize();

    // null input root disables "copy" sql
    CharSequence getInputRoot();

    int getInsertPoolCapacity();

    int getLatestByQueueCapacity();

    int getMaxSwapFileCount();

    int getMaxSymbolNotEqualsCount();

    int getMaxUncommittedRows();

    MicrosecondClock getMicrosecondClock();

    MillisecondClock getMillisecondClock();

    long getMiscAppendPageSize();

    int getMkDirMode();

    default NanosecondClock getNanosecondClock() {
        return NanosecondClockImpl.INSTANCE;
    }

    int getO3CallbackQueueCapacity();

    int getO3ColumnMemorySize();

    int getO3CopyQueueCapacity();

    int getO3OpenColumnQueueCapacity();

    int getO3PartitionQueueCapacity();

    int getO3PartitionUpdateQueueCapacity();

    int getO3PurgeDiscoveryQueueCapacity();

    int getPageFrameReduceQueueCapacity();

    int getPageFrameReduceShardCount();

    int getParallelIndexThreshold();

    int getPartitionPurgeListCapacity();

    default Rnd getRandom() {
        Rnd rnd = RANDOM.get();
        if (rnd == null) {
            RANDOM.set(rnd = new Rnd(
                    getNanosecondClock().getTicks(),
                    getMicrosecondClock().getTicks())
            );
        }
        return rnd;
    }

    int getReaderPoolMaxSegments();

    int getRenameTableModelPoolCapacity();

    CharSequence getRoot(); // some folder with suffix env['cairo.root'] e.g. /.../db

    int getSampleByIndexSearchPageSize();

    int getRndFunctionMemoryPageSize();

    int getRndFunctionMemoryMaxPages();

    long getSpinLockTimeoutUs();

    int getSqlAnalyticRowIdMaxPages();

    int getSqlAnalyticRowIdPageSize();

    int getSqlAnalyticStoreMaxPages();

    int getSqlAnalyticStorePageSize();

    int getSqlAnalyticTreeKeyMaxPages();

    int getSqlAnalyticTreeKeyPageSize();

    int getSqlCharacterStoreCapacity();

    int getSqlCharacterStoreSequencePoolCapacity();

    int getSqlColumnPoolCapacity();

    double getSqlCompactMapLoadFactor();

    int getSqlCopyBufferSize();

    int getSqlDistinctTimestampKeyCapacity();

    double getSqlDistinctTimestampLoadFactor();

    int getSqlExpressionPoolCapacity();

    double getSqlFastMapLoadFactor();

    int getSqlHashJoinLightValueMaxPages();

    int getSqlHashJoinLightValuePageSize();

    int getSqlHashJoinValueMaxPages();

    int getSqlHashJoinValuePageSize();

    int getSqlJitBindVarsMemoryMaxPages();

    int getSqlJitBindVarsMemoryPageSize();

    int getSqlJitIRMemoryMaxPages();

    int getSqlJitIRMemoryPageSize();

    int getSqlJitMode();

    int getSqlJitPageAddressCacheThreshold();

    int getSqlJitRowsThreshold();

    int getSqlJoinContextPoolCapacity();

    int getSqlJoinMetadataMaxResizes();

    /**
     * These holds table metadata, which is usually quite small. 16K page should be adequate.
     *
     * @return memory page size
     */
    int getSqlJoinMetadataPageSize();

    long getSqlLatestByRowCount();

    int getSqlLexerPoolCapacity();

    int getSqlMapKeyCapacity();

    int getSqlMapMaxPages();

    int getSqlMapMaxResizes();

    int getSqlMapPageSize();

    int getSqlModelPoolCapacity();

    int getSqlMaxNegativeLimit();

    int getSqlPageFrameMinRows();

    int getSqlPageFrameMaxRows();

    int getSqlSortKeyMaxPages();

    long getSqlSortKeyPageSize();

    int getSqlSortLightValueMaxPages();

    long getSqlSortLightValuePageSize();

    int getSqlSortValueMaxPages();

    int getSqlSortValuePageSize();

    TelemetryConfiguration getTelemetryConfiguration();

    TextConfiguration getTextConfiguration();

    int getTxnScoreboardEntryCount();

    int getVectorAggregateQueueCapacity();

    int getWithClauseModelPoolCapacity();

    long getWorkStealTimeoutNanos();

    long getWriterAsyncCommandBusyWaitTimeout();

    long getWriterAsyncCommandMaxTimeout();

    int getWriterCommandQueueCapacity();

    long getWriterCommandQueueSlotSize();

    long getWriterFileOpenOpts();

    int getWriterTickRowsCountMod();

    boolean isO3QuickSortEnabled();

    boolean isParallelIndexingEnabled();

    boolean isSqlJitDebugEnabled();

<<<<<<< HEAD
    int getPageFrameReduceRowIdListCapacity();

    int getPageFrameReduceColumnListCapacity();

    SqlExecutionCircuitBreakerConfiguration getCircuitBreakerConfiguration();
=======
    int getQueryCacheEventQueueCapacity();
>>>>>>> 1ca6e401
}<|MERGE_RESOLUTION|>--- conflicted
+++ resolved
@@ -346,13 +346,11 @@
 
     boolean isSqlJitDebugEnabled();
 
-<<<<<<< HEAD
     int getPageFrameReduceRowIdListCapacity();
 
     int getPageFrameReduceColumnListCapacity();
 
     SqlExecutionCircuitBreakerConfiguration getCircuitBreakerConfiguration();
-=======
+
     int getQueryCacheEventQueueCapacity();
->>>>>>> 1ca6e401
 }