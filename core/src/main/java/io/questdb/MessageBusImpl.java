/*******************************************************************************
 *     ___                  _   ____  ____
 *    / _ \ _   _  ___  ___| |_|  _ \| __ )
 *   | | | | | | |/ _ \/ __| __| | | |  _ \
 *   | |_| | |_| |  __/\__ \ |_| |_| | |_) |
 *    \__\_\\__,_|\___||___/\__|____/|____/
 *
 *  Copyright (c) 2014-2019 Appsicle
 *  Copyright (c) 2019-2022 QuestDB
 *
 *  Licensed under the Apache License, Version 2.0 (the "License");
 *  you may not use this file except in compliance with the License.
 *  You may obtain a copy of the License at
 *
 *  http://www.apache.org/licenses/LICENSE-2.0
 *
 *  Unless required by applicable law or agreed to in writing, software
 *  distributed under the License is distributed on an "AS IS" BASIS,
 *  WITHOUT WARRANTIES OR CONDITIONS OF ANY KIND, either express or implied.
 *  See the License for the specific language governing permissions and
 *  limitations under the License.
 *
 ******************************************************************************/

package io.questdb;

import io.questdb.cairo.CairoConfiguration;
import io.questdb.cairo.sql.async.PageFrameDispatchTask;
import io.questdb.cairo.sql.async.PageFrameReduceTask;
import io.questdb.mp.*;
import io.questdb.std.MemoryTag;
import io.questdb.tasks.*;
import org.jetbrains.annotations.NotNull;

public class MessageBusImpl implements MessageBus {
    private final RingQueue<ColumnIndexerTask> indexerQueue;
    private final MPSequence indexerPubSeq;
    private final MCSequence indexerSubSeq;

    private final RingQueue<VectorAggregateTask> vectorAggregateQueue;
    private final MPSequence vectorAggregatePubSeq;
    private final MCSequence vectorAggregateSubSeq;

    private final RingQueue<O3CallbackTask> o3CallbackQueue;
    private final MPSequence o3CallbackPubSeq;
    private final MCSequence o3CallbackSubSeq;

    private final RingQueue<O3PurgeDiscoveryTask> o3PurgeDiscoveryQueue;
    private final MPSequence o3PurgeDiscoveryPubSeq;
    private final MCSequence o3PurgeDiscoverySubSeq;

    private final RingQueue<O3PartitionTask> o3PartitionQueue;
    private final MPSequence o3PartitionPubSeq;
    private final MCSequence o3PartitionSubSeq;

    private final RingQueue<O3OpenColumnTask> o3OpenColumnQueue;
    private final MPSequence o3OpenColumnPubSeq;
    private final MCSequence o3OpenColumnSubSeq;

    private final RingQueue<O3CopyTask> o3CopyQueue;
    private final MPSequence o3CopyPubSeq;
    private final MCSequence o3CopySubSeq;

    private final RingQueue<LatestByTask> latestByQueue;
    private final MPSequence latestByPubSeq;
    private final MCSequence latestBySubSeq;

    private final RingQueue<TableWriterTask> tableWriterCommandQueue;
    private final MPSequence tableWriterCommandPubSeq;
    private final FanOut tableWriterCommandSubSeq;

    private final RingQueue<TableWriterTask> tableWriterEventQueue;
    private final MPSequence tableWriterEventPubSeq;
    private final FanOut tableWriterEventSubSeq;
    private final CairoConfiguration configuration;
    private final int pageFrameReduceShardCount = 4;
    private final MPSequence[] pageFrameReducePubSeq;
    private final MCSequence[] pageFrameReduceSubSeq;
    private final RingQueue<PageFrameReduceTask>[] pageFrameReduceQueue;
    private final MCSequence[] pageFrameCleanupSubSeq;
    private final FanOut[] pageFrameCollectFanOut;
    private final MPSequence pageFrameDispatchPubSeq;
    private final MCSequence pageFrameDispatchSubSeq;
    private final RingQueue<PageFrameDispatchTask> pageFrameDispatchQueue;

    public MessageBusImpl(@NotNull CairoConfiguration configuration) {
        this.configuration = configuration;
        this.indexerQueue = new RingQueue<>(ColumnIndexerTask::new, configuration.getColumnIndexerQueueCapacity());
        this.indexerPubSeq = new MPSequence(indexerQueue.getCycle());
        this.indexerSubSeq = new MCSequence(indexerQueue.getCycle());
        indexerPubSeq.then(indexerSubSeq).then(indexerPubSeq);

        this.vectorAggregateQueue = new RingQueue<>(VectorAggregateTask::new, configuration.getVectorAggregateQueueCapacity());
        this.vectorAggregatePubSeq = new MPSequence(vectorAggregateQueue.getCycle());
        this.vectorAggregateSubSeq = new MCSequence(vectorAggregateQueue.getCycle());
        vectorAggregatePubSeq.then(vectorAggregateSubSeq).then(vectorAggregatePubSeq);

        this.o3CallbackQueue = new RingQueue<>(O3CallbackTask::new, configuration.getO3CallbackQueueCapacity());
        this.o3CallbackPubSeq = new MPSequence(this.o3CallbackQueue.getCycle());
        this.o3CallbackSubSeq = new MCSequence(this.o3CallbackQueue.getCycle());
        o3CallbackPubSeq.then(o3CallbackSubSeq).then(o3CallbackPubSeq);

        this.o3PartitionQueue = new RingQueue<>(O3PartitionTask::new, configuration.getO3PartitionQueueCapacity());
        this.o3PartitionPubSeq = new MPSequence(this.o3PartitionQueue.getCycle());
        this.o3PartitionSubSeq = new MCSequence(this.o3PartitionQueue.getCycle());
        o3PartitionPubSeq.then(o3PartitionSubSeq).then(o3PartitionPubSeq);

        this.o3OpenColumnQueue = new RingQueue<>(O3OpenColumnTask::new, configuration.getO3OpenColumnQueueCapacity());
        this.o3OpenColumnPubSeq = new MPSequence(this.o3OpenColumnQueue.getCycle());
        this.o3OpenColumnSubSeq = new MCSequence(this.o3OpenColumnQueue.getCycle());
        o3OpenColumnPubSeq.then(o3OpenColumnSubSeq).then(o3OpenColumnPubSeq);

        this.o3CopyQueue = new RingQueue<>(O3CopyTask::new, configuration.getO3CopyQueueCapacity());
        this.o3CopyPubSeq = new MPSequence(this.o3CopyQueue.getCycle());
        this.o3CopySubSeq = new MCSequence(this.o3CopyQueue.getCycle());
        o3CopyPubSeq.then(o3CopySubSeq).then(o3CopyPubSeq);

        this.o3PurgeDiscoveryQueue = new RingQueue<>(O3PurgeDiscoveryTask::new, configuration.getO3PurgeDiscoveryQueueCapacity());
        this.o3PurgeDiscoveryPubSeq = new MPSequence(this.o3PurgeDiscoveryQueue.getCycle());
        this.o3PurgeDiscoverySubSeq = new MCSequence(this.o3PurgeDiscoveryQueue.getCycle());
        this.o3PurgeDiscoveryPubSeq.then(this.o3PurgeDiscoverySubSeq).then(o3PurgeDiscoveryPubSeq);

        this.latestByQueue = new RingQueue<>(LatestByTask::new, configuration.getLatestByQueueCapacity());
        this.latestByPubSeq = new MPSequence(latestByQueue.getCycle());
        this.latestBySubSeq = new MCSequence(latestByQueue.getCycle());
        latestByPubSeq.then(latestBySubSeq).then(latestByPubSeq);

        this.tableWriterCommandQueue = new RingQueue<>(
                TableWriterTask::new,
                configuration.getWriterCommandQueueSlotSize(),
                configuration.getWriterCommandQueueCapacity(),
                MemoryTag.NATIVE_REPL
        );
        this.tableWriterCommandPubSeq = new MPSequence(this.tableWriterCommandQueue.getCycle());
        this.tableWriterCommandSubSeq = new FanOut();
        this.tableWriterCommandPubSeq.then(this.tableWriterCommandSubSeq).then(this.tableWriterCommandPubSeq);

        this.tableWriterEventQueue = new RingQueue<>(
                TableWriterTask::new,
                configuration.getWriterCommandQueueSlotSize(),
                configuration.getWriterCommandQueueCapacity(),
                MemoryTag.NATIVE_REPL

        );
        this.tableWriterEventPubSeq = new MPSequence(this.tableWriterCommandQueue.getCycle());
        this.tableWriterEventSubSeq = new FanOut();
        this.tableWriterEventPubSeq.then(this.tableWriterEventSubSeq).then(this.tableWriterEventPubSeq);

        //noinspection unchecked
        pageFrameReduceQueue = new RingQueue[pageFrameReduceShardCount];
        pageFrameReducePubSeq = new MPSequence[pageFrameReduceShardCount];
        pageFrameReduceSubSeq = new MCSequence[pageFrameReduceShardCount];
        pageFrameCollectFanOut = new FanOut[pageFrameReduceShardCount];
        pageFrameCleanupSubSeq = new MCSequence[pageFrameReduceShardCount];

        for (int i = 0; i < pageFrameReduceShardCount; i++) {
            final RingQueue<PageFrameReduceTask> queue = new RingQueue<PageFrameReduceTask>(
                    () -> new PageFrameReduceTask(configuration),
                    configuration.getPageFrameQueueCapacity()
            );

            final MPSequence reducePubSeq = new MPSequence(queue.getCycle());
            final MCSequence reduceSubSeq = new MCSequence(queue.getCycle());
            final MCSequence cleanupSubSeq = new MCSequence(queue.getCycle());
            final FanOut collectFanOut = new FanOut();
            reducePubSeq.then(reduceSubSeq).then(collectFanOut).then(cleanupSubSeq).then(reducePubSeq);

            pageFrameReduceQueue[i] = queue;
            pageFrameReducePubSeq[i] = reducePubSeq;
            pageFrameReduceSubSeq[i] = reduceSubSeq;
            pageFrameCollectFanOut[i] = collectFanOut;
            pageFrameCleanupSubSeq[i] = cleanupSubSeq;

        }
        pageFrameDispatchQueue = new RingQueue<PageFrameDispatchTask>(
                PageFrameDispatchTask::new,
                configuration.getFilterQueueCapacity()
        );
        pageFrameDispatchPubSeq = new MPSequence(pageFrameDispatchQueue.getCycle());
        pageFrameDispatchSubSeq = new MCSequence(pageFrameDispatchQueue.getCycle());
        pageFrameDispatchPubSeq.then(pageFrameDispatchSubSeq).then(pageFrameDispatchPubSeq);
    }

    @Override
    public CairoConfiguration getConfiguration() {
        return configuration;
    }

    @Override
    public MPSequence getPageFrameDispatchPubSeq() {
        return pageFrameDispatchPubSeq;
    }

    @Override
    public RingQueue<PageFrameDispatchTask> getPageFrameDispatchQueue() {
        return pageFrameDispatchQueue;
    }

    @Override
    public MCSequence getPageFrameDispatchSubSeq() {
        return pageFrameDispatchSubSeq;
    }

    @Override
    public Sequence getIndexerPubSequence() {
        return indexerPubSeq;
    }

    @Override
    public RingQueue<ColumnIndexerTask> getIndexerQueue() {
        return indexerQueue;
    }

    @Override
    public Sequence getIndexerSubSequence() {
        return indexerSubSeq;
    }

    @Override
    public Sequence getLatestByPubSeq() {
        return latestByPubSeq;
    }

    @Override
    public RingQueue<LatestByTask> getLatestByQueue() {
        return latestByQueue;
    }

    @Override
    public Sequence getLatestBySubSeq() {
        return latestBySubSeq;
    }

    @Override
    public MPSequence getO3CallbackPubSeq() {
        return o3CallbackPubSeq;
    }

    @Override
    public RingQueue<O3CallbackTask> getO3CallbackQueue() {
        return o3CallbackQueue;
    }

    @Override
    public MCSequence getO3CallbackSubSeq() {
        return o3CallbackSubSeq;
    }

    @Override
    public MPSequence getO3CopyPubSeq() {
        return o3CopyPubSeq;
    }

    @Override
    public RingQueue<O3CopyTask> getO3CopyQueue() {
        return o3CopyQueue;
    }

    @Override
    public MCSequence getO3CopySubSeq() {
        return o3CopySubSeq;
    }

    @Override
    public MPSequence getO3OpenColumnPubSeq() {
        return o3OpenColumnPubSeq;
    }

    @Override
    public RingQueue<O3OpenColumnTask> getO3OpenColumnQueue() {
        return o3OpenColumnQueue;
    }

    @Override
    public MCSequence getO3OpenColumnSubSeq() {
        return o3OpenColumnSubSeq;
    }

    @Override
    public MPSequence getO3PartitionPubSeq() {
        return o3PartitionPubSeq;
    }

    @Override
    public RingQueue<O3PartitionTask> getO3PartitionQueue() {
        return o3PartitionQueue;
    }

    @Override
    public MCSequence getO3PartitionSubSeq() {
        return o3PartitionSubSeq;
    }

    @Override
    public MPSequence getO3PurgeDiscoveryPubSeq() {
        return o3PurgeDiscoveryPubSeq;
    }

    @Override
    public RingQueue<O3PurgeDiscoveryTask> getO3PurgeDiscoveryQueue() {
        return o3PurgeDiscoveryQueue;
    }

    @Override
    public MCSequence getO3PurgeDiscoverySubSeq() {
        return o3PurgeDiscoverySubSeq;
    }

    @Override
<<<<<<< HEAD
    public MPSequence getO3PurgePubSeq() {
        return o3PurgePubSeq;
    }

    @Override
    public RingQueue<O3PurgeTask> getO3PurgeQueue() {
        return o3PurgeQueue;
    }

    @Override
    public MCSequence getO3PurgeSubSeq() {
        return o3PurgeSubSeq;
    }

    @Override
    public FanOut getPageFrameCollectFanOut(int shard) {
        return pageFrameCollectFanOut[shard];
    }

    @Override
    public MPSequence getPageFrameReducePubSeq(int shard) {
        return pageFrameReducePubSeq[shard];
    }

    @Override
    public RingQueue<PageFrameReduceTask> getPageFrameReduceQueue(int shard) {
        return pageFrameReduceQueue[shard];
    }

    @Override
    public int getPageFrameReduceShardCount() {
        return pageFrameReduceShardCount;
    }

    @Override
    public MCSequence getPageFrameReduceSubSeq(int shard) {
        return pageFrameReduceSubSeq[shard];
    }

    @Override
    public MCSequence getPageFrameCleanupSubSeq(int shard) {
        return pageFrameCleanupSubSeq[shard];
    }

    @Override
    public FanOut getTableWriterCommandFanOut() {
        return tableWriterCommandSubSeq;
    }

    @Override
=======
>>>>>>> 40357f45
    public MPSequence getTableWriterCommandPubSeq() {
        return tableWriterCommandPubSeq;
    }

    @Override
    public RingQueue<TableWriterTask> getTableWriterCommandQueue() {
        return tableWriterCommandQueue;
    }

    @Override
    public FanOut getTableWriterEventFanOut() {
        return tableWriterEventSubSeq;
    }

    @Override
    public MPSequence getTableWriterEventPubSeq() {
        return tableWriterEventPubSeq;
    }

    @Override
    public RingQueue<TableWriterTask> getTableWriterEventQueue() {
        return tableWriterEventQueue;
    }

    @Override
    public Sequence getVectorAggregatePubSeq() {
        return vectorAggregatePubSeq;
    }

    @Override
    public RingQueue<VectorAggregateTask> getVectorAggregateQueue() {
        return vectorAggregateQueue;
    }

    @Override
    public Sequence getVectorAggregateSubSeq() {
        return vectorAggregateSubSeq;
    }
}<|MERGE_RESOLUTION|>--- conflicted
+++ resolved
@@ -307,22 +307,6 @@
     }
 
     @Override
-<<<<<<< HEAD
-    public MPSequence getO3PurgePubSeq() {
-        return o3PurgePubSeq;
-    }
-
-    @Override
-    public RingQueue<O3PurgeTask> getO3PurgeQueue() {
-        return o3PurgeQueue;
-    }
-
-    @Override
-    public MCSequence getO3PurgeSubSeq() {
-        return o3PurgeSubSeq;
-    }
-
-    @Override
     public FanOut getPageFrameCollectFanOut(int shard) {
         return pageFrameCollectFanOut[shard];
     }
@@ -358,8 +342,6 @@
     }
 
     @Override
-=======
->>>>>>> 40357f45
     public MPSequence getTableWriterCommandPubSeq() {
         return tableWriterCommandPubSeq;
     }
